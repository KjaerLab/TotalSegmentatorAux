from setuptools import setup, find_packages

<<<<<<< HEAD
if sys.version_info < (3, 10):
    # Specify the fixed version for Python < 3.10. Because using the latest
    # requests would also install the latest urllib3 which does not work
    # properly on python < 3.10.
    requests_version = '==2.27.1'  #requires: urllib3>=1.21.1,<1.27
    # 2.27.1 somehow not available in dockerfile
else:
    requests_version = ''  # No fixed version for Python 3.10 and higher

=======
>>>>>>> 1dbe1893

setup(name='TotalSegmentator',
        version='2.0.6',
        description='Robust segmentation of 104 classes in CT images.',
        long_description="See Readme.md on github for more details.",
        url='https://github.com/wasserth/TotalSegmentator',
        author='Jakob Wasserthal',
        author_email='jakob.wasserthal@usb.ch',
        python_requires='>=3.9',
        license='Apache 2.0',
        packages=find_packages(),
        install_requires=[
            'torch>=1.10.2',
            'numpy',
            'psutil',
            'SimpleITK',
            'nibabel>=2.3.0',
            'tqdm>=4.45.0',
            'p_tqdm',
            'xvfbwrapper',
            'fury',
            'nnunetv2==2.1',
            'requests==2.27.1;python_version<"3.10"',
            'requests;python_version>="3.10"',
            'rt_utils',
            'dicom2nifti',
        ],
        zip_safe=False,
        classifiers=[
            'Intended Audience :: Science/Research',
            'Programming Language :: Python',
            'Topic :: Scientific/Engineering',
            'Operating System :: Unix',
            'Operating System :: MacOS'
        ],
        entry_points={
            'console_scripts': [
                'TotalSegmentator=totalsegmentator.bin.TotalSegmentator:main',
                'totalseg_combine_masks=totalsegmentator.bin.totalseg_combine_masks:main',
                'crop_to_body=totalsegmentator.bin.crop_to_body:main',
                'totalseg_import_weights=totalsegmentator.bin.totalseg_import_weights:main',
                'totalseg_download_weights=totalsegmentator.bin.totalseg_download_weights:main',
                'totalseg_setup_manually=totalsegmentator.bin.totalseg_setup_manually:main',
                'totalseg_set_license=totalsegmentator.bin.totalseg_set_license:main'
            ],
        },
    )<|MERGE_RESOLUTION|>--- conflicted
+++ resolved
@@ -1,17 +1,5 @@
 from setuptools import setup, find_packages
 
-<<<<<<< HEAD
-if sys.version_info < (3, 10):
-    # Specify the fixed version for Python < 3.10. Because using the latest
-    # requests would also install the latest urllib3 which does not work
-    # properly on python < 3.10.
-    requests_version = '==2.27.1'  #requires: urllib3>=1.21.1,<1.27
-    # 2.27.1 somehow not available in dockerfile
-else:
-    requests_version = ''  # No fixed version for Python 3.10 and higher
-
-=======
->>>>>>> 1dbe1893
 
 setup(name='TotalSegmentator',
         version='2.0.6',
